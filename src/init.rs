--- conflicted
+++ resolved
@@ -49,8 +49,6 @@
     impl_init!(A, B, C, D, E, F, G, H, I, J, K, L, M, N, O, P, Q, R, S, T, U, V, W, X, Y, Z);
     impl_init!(A, B, C, D, E, F, G, H, I, J, K, L, M, N, O, P, Q, R, S, T, U, V, W, X, Y, Z, AA);
     impl_init!(A, B, C, D, E, F, G, H, I, J, K, L, M, N, O, P, Q, R, S, T, U, V, W, X, Y, Z, AA, AB);
-<<<<<<< HEAD
     impl_init!(A, B, C, D, E, F, G, H, I, J, K, L, M, N, O, P, Q, R, S, T, U, V, W, X, Y, Z, AA, AB, AC);
-=======
->>>>>>> c6916bb5
+    impl_init!(A, B, C, D, E, F, G, H, I, J, K, L, M, N, O, P, Q, R, S, T, U, V, W, X, Y, Z, AA, AB, AC, AD);
 }